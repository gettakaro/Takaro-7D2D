--- conflicted
+++ resolved
@@ -1,219 +1,210 @@
-using System;
-using System.Collections.Generic;
-using System.Text;
-using Takaro.Config;
-using Takaro.WebSocket;
-using UnityEngine;
-
-namespace Takaro
-{
-    public class API : IModApi
-    {
-        private WebSocketClient _webSocketClient;
-
-        public void InitMod(Mod mod)
-        {
-            Log.Out("[Takaro] Initializing mod");
-
-            // Initialize config
-            ConfigManager.Instance.SetPath(mod.Path);
-            ConfigManager.Instance.LoadConfig();
-
-            // Register event handlers
-            ModEvents.GameStartDone.RegisterHandler(GameAwake);
-            ModEvents.GameShutdown.RegisterHandler(GameShutdown);
-            ModEvents.SavePlayerData.RegisterHandler(SavePlayerData);
-            ModEvents.PlayerSpawnedInWorld.RegisterHandler(PlayerSpawnedInWorld);
-            ModEvents.PlayerDisconnected.RegisterHandler(PlayerDisconnected);
-            ModEvents.ChatMessage.RegisterHandler(ChatMessage);
-            ModEvents.PlayerLogin.RegisterHandler(PlayerLogin);
-            ModEvents.EntityKilled.RegisterHandler(EntityKilled);
-            ModEvents.GameMessage.RegisterHandler(GameMessage);
-
-            // Register Unity log handler for capturing server logs
-            Application.logMessageReceived += HandleLogMessage;
-
-            Log.Out("[Takaro] Mod initialized successfully");
-        }
-
-        private ModEvents.EModEventResult GameMessage(ref ModEvents.SGameMessageData data)
-        {
-            return ModEvents.EModEventResult.Continue;
-        }
-
-        private void GameAwake(ref ModEvents.SGameStartDoneData data)
-        {
-            // Initialize WebSocket client
-            _webSocketClient = WebSocketClient.Instance;
-            _webSocketClient.Initialize();
-        }
-
-        private void GameShutdown(ref ModEvents.SGameShutdownData data)
-        {
-            Log.Out("[Takaro] Game shutting down");
-
-            // Unregister Unity log handler
-            Application.logMessageReceived -= HandleLogMessage;
-
-            // Shutdown WebSocket client
-            _webSocketClient?.Shutdown();
-        }
-
-        private void PlayerDisconnected(ref ModEvents.SPlayerDisconnectedData data)
-        {
-            if (data.ClientInfo != null && !data.GameShuttingDown)
-            {
-                Log.Out($"[Takaro] Player disconnected: {data.ClientInfo.playerName} ({data.ClientInfo.PlatformId})");
-                _webSocketClient?.SendPlayerDisconnected(data.ClientInfo);
-            }
-        }
-
-        public void EntityKilled(ref ModEvents.SEntityKilledData data)
-        {
-<<<<<<< HEAD
-            if (data.KillingEntity != null && data.KilledEntitiy != null)
-            {
-                if (data.KillingEntity.entityType == EntityType.Player)
-                {
-                    ClientInfo ci = ConsoleHelper.ParseParamIdOrName(
-                        data.KillingEntity.entityId.ToString()
-=======
-            if (entKilled != null)
-            {
-                // Handle player death events
-                if (entKilled.entityType == EntityType.Player)
-                {
-                    ClientInfo killedPlayerInfo = ConsoleHelper.ParseParamIdOrName(
-                        entKilled.entityId.ToString()
-                    );
-                    if (killedPlayerInfo != null)
-                    {
-                        // Get killer information
-                        ClientInfo attackerInfo = null;
-                        if (entOffender != null && entOffender.entityType == EntityType.Player)
-                        {
-                            attackerInfo = ConsoleHelper.ParseParamIdOrName(
-                                entOffender.entityId.ToString()
-                            );
-                        }
-
-                        Vector3 deathPosition = entKilled.position;
-                        Log.Out($"[Takaro] Player death: {killedPlayerInfo.playerName} died at {deathPosition}");
-                        
-                        _webSocketClient?.SendPlayerDeath(killedPlayerInfo, attackerInfo, deathPosition);
-                    }
-                }
-                // Handle entity kill events (player killing something else)
-                else if (entOffender != null && entOffender.entityType == EntityType.Player)
-                {
-                    ClientInfo killerInfo = ConsoleHelper.ParseParamIdOrName(
-                        entOffender.entityId.ToString()
->>>>>>> aec1d97e
-                    );
-                    if (killerInfo == null)
-                        return;
-                    EntityAlive ea = data.KilledEntitiy as EntityAlive;
-                    if (ea == null)
-                        return;
-
-                    string entityType = "unknown";
-                    if (data.KilledEntitiy.entityType == EntityType.Zombie)
-                    {
-                        entityType = "zombie";
-                        Log.Out(
-                            $"[Takaro] Entity killed: {killerInfo.playerName} ({killerInfo.PlatformId}) killed zombie {ea.EntityName}"
-                        );
-                    }
-                    else if (data.KilledEntitiy.entityType == EntityType.Animal)
-                    {
-                        entityType = "animal";
-                        Log.Out(
-                            $"[Takaro] Entity killed: {killerInfo.playerName} ({killerInfo.PlatformId}) killed animal {ea.EntityName}"
-                        );
-                    }
-                    else
-                    {
-                        entityType = data.KilledEntitiy.entityType.ToString().ToLower();
-                    }
-
-                    // Try to get weapon information from player's held item
-                    string weapon = null;
-                    try
-                    {
-                        EntityPlayer playerEntity = entOffender as EntityPlayer;
-                        if (playerEntity != null && playerEntity.inventory != null)
-                        {
-                            ItemValue heldItemValue = playerEntity.inventory.holdingItemItemValue;
-                            if (heldItemValue != null && !heldItemValue.IsEmpty())
-                            {
-                                ItemClass itemClass = heldItemValue.ItemClass;
-                                weapon = itemClass?.GetLocalizedItemName() ?? itemClass?.GetItemName();
-                            }
-                        }
-                    }
-                    catch (Exception ex)
-                    {
-                        Log.Warning($"[Takaro] Could not get weapon info: {ex.Message}");
-                    }
-
-                    _webSocketClient?.SendEntityKilled(killerInfo, ea.EntityName, entityType, weapon);
-                }
-            }
-        }
-
-        private void PlayerSpawnedInWorld(ref ModEvents.SPlayerSpawnedInWorldData data)
-        {
-            if (data.ClientInfo == null)
-                return;
-
-            if (
-                data.RespawnType == RespawnType.JoinMultiplayer
-                || data.RespawnType == RespawnType.EnterMultiplayer
-            )
-            {
-                Log.Out($"[Takaro] Player connected: {data.ClientInfo.playerName} ({data.ClientInfo.PlatformId})");
-                _webSocketClient?.SendPlayerConnected(data.ClientInfo);
-            }
-        }
-
-        private void SavePlayerData(ref ModEvents.SSavePlayerDataData data)
-        {
-            // Can be used to track player stats if needed
-        }
-
-        private ModEvents.EModEventResult PlayerLogin(ref ModEvents.SPlayerLoginData data)
-        {
-            return ModEvents.EModEventResult.Continue;
-        }
-
-        private ModEvents.EModEventResult ChatMessage(ref ModEvents.SChatMessageData data)
-        {
-            if (data.ClientInfo != null)
-            {
-                Log.Out($"[Takaro] Chat message: {data.ClientInfo.playerName}: {data.Message}");
-                _webSocketClient?.SendChatMessage(data.ClientInfo, data.ChatType, data.SenderEntityId, data.Message, data.MainName, data.RecipientEntityIds);
-            }
-            return ModEvents.EModEventResult.Continue;
-        }
-
-        private void HandleLogMessage(string logString, string stackTrace, LogType type)
-        {
-            // Filter log messages to only send relevant ones to Takaro
-            // Avoid infinite loops by not sending our own Takaro log messages
-            if (string.IsNullOrEmpty(logString) || logString.Contains("[Takaro]"))
-                return;
-
-            // Only send Error and Warning level messages to reduce noise
-            if (type == LogType.Error || type == LogType.Warning)
-            {
-                string formattedMessage = $"[{type}] {logString}";
-                if (!string.IsNullOrEmpty(stackTrace) && type == LogType.Error)
-                {
-                    formattedMessage += $"\nStack Trace: {stackTrace}";
-                }
-
-                _webSocketClient?.SendLogEvent(formattedMessage);
-            }
-        }
-    }
-}
+using System;
+using System.Collections.Generic;
+using System.Text;
+using Takaro.Config;
+using Takaro.WebSocket;
+using UnityEngine;
+
+namespace Takaro
+{
+    public class API : IModApi
+    {
+        private WebSocketClient _webSocketClient;
+
+        public void InitMod(Mod mod)
+        {
+            Log.Out("[Takaro] Initializing mod");
+
+            // Initialize config
+            ConfigManager.Instance.SetPath(mod.Path);
+            ConfigManager.Instance.LoadConfig();
+
+            // Register event handlers
+            ModEvents.GameStartDone.RegisterHandler(GameAwake);
+            ModEvents.GameShutdown.RegisterHandler(GameShutdown);
+            ModEvents.SavePlayerData.RegisterHandler(SavePlayerData);
+            ModEvents.PlayerSpawnedInWorld.RegisterHandler(PlayerSpawnedInWorld);
+            ModEvents.PlayerDisconnected.RegisterHandler(PlayerDisconnected);
+            ModEvents.ChatMessage.RegisterHandler(ChatMessage);
+            ModEvents.PlayerLogin.RegisterHandler(PlayerLogin);
+            ModEvents.EntityKilled.RegisterHandler(EntityKilled);
+            ModEvents.GameMessage.RegisterHandler(GameMessage);
+
+            // Register Unity log handler for capturing server logs
+            Application.logMessageReceived += HandleLogMessage;
+
+            Log.Out("[Takaro] Mod initialized successfully");
+        }
+
+        private ModEvents.EModEventResult GameMessage(ref ModEvents.SGameMessageData data)
+        {
+            return ModEvents.EModEventResult.Continue;
+        }
+
+        private void GameAwake(ref ModEvents.SGameStartDoneData data)
+        {
+            // Initialize WebSocket client
+            _webSocketClient = WebSocketClient.Instance;
+            _webSocketClient.Initialize();
+        }
+
+        private void GameShutdown(ref ModEvents.SGameShutdownData data)
+        {
+            Log.Out("[Takaro] Game shutting down");
+
+            // Unregister Unity log handler
+            Application.logMessageReceived -= HandleLogMessage;
+
+            // Shutdown WebSocket client
+            _webSocketClient?.Shutdown();
+        }
+
+        private void PlayerDisconnected(ref ModEvents.SPlayerDisconnectedData data)
+        {
+            if (data.ClientInfo != null && !data.GameShuttingDown)
+            {
+                Log.Out($"[Takaro] Player disconnected: {data.ClientInfo.playerName} ({data.ClientInfo.PlatformId})");
+                _webSocketClient?.SendPlayerDisconnected(data.ClientInfo);
+            }
+        }
+
+        public void EntityKilled(ref ModEvents.SEntityKilledData data)
+        {
+            if (entKilled != null)
+            {
+                // Handle player death events
+                if (entKilled.entityType == EntityType.Player)
+                {
+                    ClientInfo killedPlayerInfo = ConsoleHelper.ParseParamIdOrName(
+                        entKilled.entityId.ToString()
+                    );
+                    if (killedPlayerInfo != null)
+                    {
+                        // Get killer information
+                        ClientInfo attackerInfo = null;
+                        if (entOffender != null && entOffender.entityType == EntityType.Player)
+                        {
+                            attackerInfo = ConsoleHelper.ParseParamIdOrName(
+                                entOffender.entityId.ToString()
+                            );
+                        }
+
+                        Vector3 deathPosition = entKilled.position;
+                        Log.Out($"[Takaro] Player death: {killedPlayerInfo.playerName} died at {deathPosition}");
+                        
+                        _webSocketClient?.SendPlayerDeath(killedPlayerInfo, attackerInfo, deathPosition);
+                    }
+                }
+                // Handle entity kill events (player killing something else)
+                else if (entOffender != null && entOffender.entityType == EntityType.Player)
+                {
+                    ClientInfo killerInfo = ConsoleHelper.ParseParamIdOrName(
+                        entOffender.entityId.ToString()
+                    );
+                    if (killerInfo == null)
+                        return;
+                    EntityAlive ea = data.KilledEntitiy as EntityAlive;
+                    if (ea == null)
+                        return;
+
+                    string entityType = "unknown";
+                    if (data.KilledEntitiy.entityType == EntityType.Zombie)
+                    {
+                        entityType = "zombie";
+                        Log.Out(
+                            $"[Takaro] Entity killed: {killerInfo.playerName} ({killerInfo.PlatformId}) killed zombie {ea.EntityName}"
+                        );
+                    }
+                    else if (data.KilledEntitiy.entityType == EntityType.Animal)
+                    {
+                        entityType = "animal";
+                        Log.Out(
+                            $"[Takaro] Entity killed: {killerInfo.playerName} ({killerInfo.PlatformId}) killed animal {ea.EntityName}"
+                        );
+                    }
+                    else
+                    {
+                        entityType = data.KilledEntitiy.entityType.ToString().ToLower();
+                    }
+
+                    // Try to get weapon information from player's held item
+                    string weapon = null;
+                    try
+                    {
+                        EntityPlayer playerEntity = entOffender as EntityPlayer;
+                        if (playerEntity != null && playerEntity.inventory != null)
+                        {
+                            ItemValue heldItemValue = playerEntity.inventory.holdingItemItemValue;
+                            if (heldItemValue != null && !heldItemValue.IsEmpty())
+                            {
+                                ItemClass itemClass = heldItemValue.ItemClass;
+                                weapon = itemClass?.GetLocalizedItemName() ?? itemClass?.GetItemName();
+                            }
+                        }
+                    }
+                    catch (Exception ex)
+                    {
+                        Log.Warning($"[Takaro] Could not get weapon info: {ex.Message}");
+                    }
+
+                    _webSocketClient?.SendEntityKilled(killerInfo, ea.EntityName, entityType, weapon);
+                }
+            }
+        }
+
+        private void PlayerSpawnedInWorld(ref ModEvents.SPlayerSpawnedInWorldData data)
+        {
+            if (data.ClientInfo == null)
+                return;
+
+            if (
+                data.RespawnType == RespawnType.JoinMultiplayer
+                || data.RespawnType == RespawnType.EnterMultiplayer
+            )
+            {
+                Log.Out($"[Takaro] Player connected: {data.ClientInfo.playerName} ({data.ClientInfo.PlatformId})");
+                _webSocketClient?.SendPlayerConnected(data.ClientInfo);
+            }
+        }
+
+        private void SavePlayerData(ref ModEvents.SSavePlayerDataData data)
+        {
+            // Can be used to track player stats if needed
+        }
+
+        private ModEvents.EModEventResult PlayerLogin(ref ModEvents.SPlayerLoginData data)
+        {
+            return ModEvents.EModEventResult.Continue;
+        }
+
+        private ModEvents.EModEventResult ChatMessage(ref ModEvents.SChatMessageData data)
+        {
+            if (data.ClientInfo != null)
+            {
+                Log.Out($"[Takaro] Chat message: {data.ClientInfo.playerName}: {data.Message}");
+                _webSocketClient?.SendChatMessage(data.ClientInfo, data.ChatType, data.SenderEntityId, data.Message, data.MainName, data.RecipientEntityIds);
+            }
+            return ModEvents.EModEventResult.Continue;
+        }
+
+        private void HandleLogMessage(string logString, string stackTrace, LogType type)
+        {
+            // Filter log messages to only send relevant ones to Takaro
+            // Avoid infinite loops by not sending our own Takaro log messages
+            if (string.IsNullOrEmpty(logString) || logString.Contains("[Takaro]"))
+                return;
+
+            // Only send Error and Warning level messages to reduce noise
+            if (type == LogType.Error || type == LogType.Warning)
+            {
+                string formattedMessage = $"[{type}] {logString}";
+                if (!string.IsNullOrEmpty(stackTrace) && type == LogType.Error)
+                {
+                    formattedMessage += $"\nStack Trace: {stackTrace}";
+                }
+
+                _webSocketClient?.SendLogEvent(formattedMessage);
+            }
+        }
+    }
+}